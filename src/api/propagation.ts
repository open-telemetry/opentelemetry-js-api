--- conflicted
+++ resolved
@@ -28,20 +28,12 @@
   TextMapPropagator,
   TextMapSetter,
 } from '../propagation/TextMapPropagator';
-<<<<<<< HEAD
-=======
-import {
-  getGlobal,
-  registerGlobal,
-  unregisterGlobal,
-} from '../internal/global-utils';
 import {
   getBaggage,
   setBaggage,
   deleteBaggage,
 } from '../baggage/context-helpers';
 import { createBaggage } from '../baggage/utils';
->>>>>>> 4cda9bd1
 
 const API_NAME = 'propagation';
 const NOOP_TEXT_MAP_PROPAGATOR = new NoopTextMapPropagator();
