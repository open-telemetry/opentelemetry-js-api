--- conflicted
+++ resolved
@@ -21,11 +21,6 @@
 export * from './propagation/NoopTextMapPropagator';
 export * from './propagation/TextMapPropagator';
 export * from './trace/attributes';
-<<<<<<< HEAD
-export * from './trace/link_context';
-=======
-export * from './trace/Event';
->>>>>>> 9b3f9c75
 export * from './trace/link';
 export * from './trace/NoopTracer';
 export * from './trace/NoopTracerProvider';
